--- conflicted
+++ resolved
@@ -17,13 +17,8 @@
 
 [tool.poetry.group.test.dependencies]
 pytest-cov = ">=4.1,<6.0"
-<<<<<<< HEAD
 pytest = "8.3.2"
-pytest-asyncio = "^0.23.4"
-=======
-pytest = "8.2.1"
 pytest-asyncio = ">=0.23.4,<0.25.0"
->>>>>>> bbf4f892
 
 [build-system]
 requires = ["poetry-core"]
