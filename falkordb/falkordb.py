import redis
from .cluster import *
from .sentinel import *
from .graph import Graph
from typing import List, Union

# config command
LIST_CMD = "GRAPH.LIST"
CONFIG_CMD = "GRAPH.CONFIG"


class FalkorDB:
    """
    FalkorDB Class for interacting with a FalkorDB server.

    Usage example::
        from falkordb import FalkorDB
        # connect to the database and select the 'social' graph
        db = FalkorDB()
        graph = db.select_graph("social")

        # get a single 'Person' node from the graph and print its name
        result = graph.query("MATCH (n:Person) RETURN n LIMIT 1").result_set
        person = result[0][0]
        print(node.properties['name'])
    """

    def __init__(
        self,
        host="localhost",
        port=6379,
        password=None,
        socket_timeout=None,
        socket_connect_timeout=None,
        socket_keepalive=None,
        socket_keepalive_options=None,
        connection_pool=None,
        unix_socket_path=None,
        encoding="utf-8",
        encoding_errors="strict",
        charset=None,
        errors=None,
        retry_on_timeout=False,
        retry_on_error=None,
        ssl=False,
        ssl_keyfile=None,
        ssl_certfile=None,
        ssl_cert_reqs="required",
        ssl_ca_certs=None,
        ssl_ca_path=None,
        ssl_ca_data=None,
        ssl_check_hostname=False,
        ssl_password=None,
        ssl_validate_ocsp=False,
        ssl_validate_ocsp_stapled=False,
        ssl_ocsp_context=None,
        ssl_ocsp_expected_cert=None,
        max_connections=None,
        single_connection_client=False,
        health_check_interval=0,
        client_name=None,
        lib_name="FalkorDB",
        lib_version="1.0.0",
        username=None,
        retry=None,
        connect_func=None,
        credential_provider=None,
        protocol=2,
        # FalkorDB Cluster Params
        cluster_error_retry_attempts=3,
        startup_nodes=None,
        require_full_coverage=False,
        reinitialize_steps=5,
        read_from_replicas=False,
        dynamic_startup_nodes=True,
        url=None,
        address_remap=None,
    ):

        conn = redis.Redis(
            host=host,
            port=port,
            db=0,
            password=password,
            socket_timeout=socket_timeout,
            socket_connect_timeout=socket_connect_timeout,
            socket_keepalive=socket_keepalive,
            socket_keepalive_options=socket_keepalive_options,
            connection_pool=connection_pool,
            unix_socket_path=unix_socket_path,
            encoding=encoding,
            encoding_errors=encoding_errors,
            charset=charset,
            errors=errors,
            decode_responses=True,
            retry_on_timeout=retry_on_timeout,
            retry_on_error=retry_on_error,
            ssl=ssl,
            ssl_keyfile=ssl_keyfile,
            ssl_certfile=ssl_certfile,
            ssl_cert_reqs=ssl_cert_reqs,
            ssl_ca_certs=ssl_ca_certs,
            ssl_ca_path=ssl_ca_path,
            ssl_ca_data=ssl_ca_data,
            ssl_check_hostname=ssl_check_hostname,
            ssl_password=ssl_password,
            ssl_validate_ocsp=ssl_validate_ocsp,
            ssl_validate_ocsp_stapled=ssl_validate_ocsp_stapled,
            ssl_ocsp_context=ssl_ocsp_context,
            ssl_ocsp_expected_cert=ssl_ocsp_expected_cert,
            max_connections=max_connections,
            single_connection_client=single_connection_client,
            health_check_interval=health_check_interval,
            client_name=client_name,
            lib_name=lib_name,
            lib_version=lib_version,
            username=username,
            retry=retry,
            redis_connect_func=connect_func,
            credential_provider=credential_provider,
            protocol=protocol,
        )

        if Is_Sentinel(conn):
            self.sentinel, self.service_name = Sentinel_Conn(conn, ssl)
            conn = self.sentinel.master_for(self.service_name, ssl=ssl)

        if Is_Cluster(conn):
            conn = Cluster_Conn(
                conn,
                ssl,
                cluster_error_retry_attempts,
                startup_nodes,
                require_full_coverage,
                reinitialize_steps,
                read_from_replicas,
                dynamic_startup_nodes,
                url,
                address_remap,
            )

        self.connection = conn
        self.flushdb = conn.flushdb
        self.execute_command = conn.execute_command

    @classmethod
    def from_url(cls, url: str, **kwargs) -> "FalkorDB":
        """
        Creates a new FalkorDB instance from a URL.

        Args:
            cls: The class itself.
            url (str): The URL.
            kwargs: Additional keyword arguments to pass to the ``DB.from_url`` function.

        Returns:
            DB: A new DB instance.

        Usage example::
        db = FalkorDB.from_url("falkor://[[username]:[password]]@localhost:6379")
        db = FalkorDB.from_url("falkors://[[username]:[password]]@localhost:6379")
        db = FalkorDB.from_url("unix://[username@]/path/to/socket.sock?db=0[&password=password]")
        """

        # switch from redis:// to falkordb://
        if url.startswith("falkor://"):
            url = "redis://" + url[len("falkor://") :]
        elif url.startswith("falkors://"):
            url = "rediss://" + url[len("falkors://") :]

        conn = redis.from_url(url, **kwargs)

        connection_kwargs = conn.connection_pool.connection_kwargs
        connection_class = conn.connection_pool.connection_class
        kwargs["host"] = connection_kwargs.get("host", "localhost")
        kwargs["port"] = connection_kwargs.get("port", 6379)
        kwargs["username"] = connection_kwargs.get("username")
        kwargs["password"] = connection_kwargs.get("password")
<<<<<<< HEAD
        kwargs["unix_socket_path"] = connection_kwargs.get("path")
=======
        if connection_class is redis.SSLConnection:
            kwargs["ssl"] = True
>>>>>>> 6eacd5e6

        # Initialize a FalkorDB instance using the updated kwargs
        db = cls(**kwargs)

        return db

    def select_graph(self, graph_id: str) -> Graph:
        """
        Selects a graph by creating a new Graph instance.

        Args:
            graph_id (str): The identifier of the graph.

        Returns:
            Graph: A new Graph instance associated with the selected graph.
        """
        if not isinstance(graph_id, str) or graph_id == "":
            raise TypeError(
                f"Expected a string parameter, but received {type(graph_id)}."
            )

        return Graph(self, graph_id)

    def list_graphs(self) -> List[str]:
        """
        Lists all graph names.
        See: https://docs.falkordb.com/commands/graph.list.html

        Returns:
            List: List of graph names.

        """

        return self.connection.execute_command(LIST_CMD)

    def config_get(self, name: str) -> Union[int, str]:
        """
        Retrieve a DB level configuration.
        For a list of available configurations see: https://docs.falkordb.com/configuration.html#falkordb-configuration-parameters

        Args:
            name (str): The name of the configuration.

        Returns:
            int or str: The configuration value.

        """

        return self.connection.execute_command(CONFIG_CMD, "GET", name)[1]

    def config_set(self, name: str, value=None) -> None:
        """
        Update a DB level configuration.
        For a list of available configurations see: https://docs.falkordb.com/configuration.html#falkordb-configuration-parameters

        Args:
            name (str): The name of the configuration.
            value: The value to set.

        Returns:
            None

        """

        return self.connection.execute_command(CONFIG_CMD, "SET", name, value)<|MERGE_RESOLUTION|>--- conflicted
+++ resolved
@@ -176,12 +176,10 @@
         kwargs["port"] = connection_kwargs.get("port", 6379)
         kwargs["username"] = connection_kwargs.get("username")
         kwargs["password"] = connection_kwargs.get("password")
-<<<<<<< HEAD
         kwargs["unix_socket_path"] = connection_kwargs.get("path")
-=======
+        
         if connection_class is redis.SSLConnection:
             kwargs["ssl"] = True
->>>>>>> 6eacd5e6
 
         # Initialize a FalkorDB instance using the updated kwargs
         db = cls(**kwargs)
